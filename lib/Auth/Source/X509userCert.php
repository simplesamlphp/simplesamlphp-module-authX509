<?php

namespace SimpleSAML\Module\authX509\Auth\Source;

/**
 * This class implements x509 certificate authentication with certificate validation against an LDAP directory.
 *
 * @author Emmanuel Dreyfus <manu@netbsd.org>
 * @package SimpleSAMLphp
 */

class X509userCert extends \SimpleSAML\Auth\Source
{
    /**
     * x509 attributes to use from the certificate for searching the user in the LDAP directory.
     * @var array
     */
    private $x509attributes = ['UID' => 'uid'];


    /**
     * LDAP attribute containing the user certificate.
     * This can be set to NULL to avoid looking up the certificate in LDAP
     * @var array|null
     */
    private $ldapusercert = ['userCertificate;binary'];


    /**
     * @var \SimpleSAML\Module\ldap\ConfigHelper
     */
    private $ldapcf;


    /**
     * Constructor for this authentication source.
     *
     * All subclasses who implement their own constructor must call this constructor before using $config for anything.
     *
     * @param array $info Information about this authentication source.
     * @param array &$config Configuration for this authentication source.
     */
    public function __construct($info, &$config)
    {
        assert(is_array($info));
        assert(is_array($config));

        if (isset($config['authX509:x509attributes'])) {
            $this->x509attributes = $config['authX509:x509attributes'];
        }

        if (array_key_exists('authX509:ldapusercert', $config)) {
            $this->ldapusercert = $config['authX509:ldapusercert'];
        }

        parent::__construct($info, $config);

        $this->ldapcf = new \SimpleSAML\Module\ldap\ConfigHelper(
            $config,
            'Authentication source '.var_export($this->authId, true)
        );
    }


    /**
     * Finish a failed authentication.
     *
     * This function can be overloaded by a child authentication class that wish to perform some operations on failure.
     *
     * @param array &$state Information about the current authentication.
     * @return void
     */
    public function authFailed(&$state)
    {
        $config = \SimpleSAML\Configuration::getInstance();

        $t = new \SimpleSAML\XHTML\Template($config, 'authX509:X509error.php');
        $t->data['loginurl'] = \SimpleSAML\Utils\HTTP::getSelfURL();
        $t->data['errorcode'] = $state['authX509.error'];
        $t->data['errorcodes'] = \SimpleSAML\Error\ErrorCodes::getAllErrorCodeMessages();

        $t->show();
        exit();
    }


    /**
     * Validate certificate and login.
     *
     * This function try to validate the certificate. On success, the user is logged in without going through the login
     * page. On failure, The authX509:X509error.php template is loaded.
     *
     * @param array &$state Information about the current authentication.
     * @return void
     */
    public function authenticate(&$state)
    {
        assert(is_array($state));
        $ldapcf = $this->ldapcf;

        if (!isset($_SERVER['SSL_CLIENT_CERT']) ||
            ($_SERVER['SSL_CLIENT_CERT'] == '')) {
            $state['authX509.error'] = "NOCERT";
            $this->authFailed($state);

            throw new \Exception("Should never be reached");
        }

        $client_cert = $_SERVER['SSL_CLIENT_CERT'];
        $client_cert_data = openssl_x509_parse($client_cert);
        if ($client_cert_data === false) {
            \SimpleSAML\Logger::error('authX509: invalid cert');
            $state['authX509.error'] = "INVALIDCERT";
            $this->authFailed($state);

            throw new \Exception("Should never be reached");
        }

        $dn = null;
        foreach ($this->x509attributes as $x509_attr => $ldap_attr) {
            // value is scalar
            if (array_key_exists($x509_attr, $client_cert_data['subject'])) {
                $value = $client_cert_data['subject'][$x509_attr];
                \SimpleSAML\Logger::info('authX509: cert '.$x509_attr.' = '.$value);
                $dn = $ldapcf->searchfordn($ldap_attr, $value, true);
                /** 
                 * Remove when SSP 1.18 is released
                 * @psalm-suppress RedundantConditionGivenDocblockType
                 */
                if ($dn !== null) {
                    break;
                }
            }
        }

        if ($dn === null) {
            \SimpleSAML\Logger::error('authX509: cert has no matching user in LDAP.');
            $state['authX509.error'] = "UNKNOWNCERT";
            $this->authFailed($state);

            throw new \Exception("Should never be reached");
        }

        if ($this->ldapusercert === null) {
            // do not check for certificate match
            $attributes = $ldapcf->getAttributes($dn);
            assert(is_array($attributes));
            $state['Attributes'] = $attributes;
            $this->authSuccesful($state);

            throw new \Exception("Should never be reached");
        }

        $ldap_certs = $ldapcf->getAttributes($dn, $this->ldapusercert);
        
        if (empty($ldap_certs)) {
            \SimpleSAML\Logger::error('authX509: no certificate found in LDAP for dn='.$dn);
            $state['authX509.error'] = "UNKNOWNCERT";
            $this->authFailed($state);

            throw new \Exception("Should never be reached");
        }


        $merged_ldapcerts = [];
        foreach ($this->ldapusercert as $attr) {
            $merged_ldapcerts = array_merge($merged_ldapcerts, $ldap_certs[$attr]);
        }
        $ldap_certs = $merged_ldapcerts;

        foreach ($ldap_certs as $ldap_cert) {
<<<<<<< HEAD
            $pem = \SimpleSAML\Utils\Crypto::der2pem($ldap_cert);
=======
            $pem = "-----BEGIN CERTIFICATE-----\n" . chunk_split($ldap_cert, 64, "\n") . "-----END CERTIFICATE-----\n";
>>>>>>> a7bda5ab
            $ldap_cert_data = openssl_x509_parse($pem);
            if ($ldap_cert_data === false) {
                \SimpleSAML\Logger::error('authX509: cert in LDAP is invalid for dn='.$dn);
                continue;
            }

            if ($ldap_cert_data === $client_cert_data) {
                $attributes = $ldapcf->getAttributes($dn);
                assert(is_array($attributes));
                $state['Attributes'] = $attributes;
                $this->authSuccesful($state);

                throw new \Exception("Should never be reached");
            }
        }

        \SimpleSAML\Logger::error('authX509: no matching cert in LDAP for dn='.$dn);
        $state['authX509.error'] = "UNKNOWNCERT";
        $this->authFailed($state);

        throw new \Exception("Should never be reached");
    }


    /**
     * Finish a successful authentication.
     *
     * This function can be overloaded by a child authentication class that wish to perform some operations after login.
     *
     * @param array &$state Information about the current authentication.
     * @return void
     */
    public function authSuccesful(&$state)
    {
        \SimpleSAML\Auth\Source::completeAuth($state);

        throw new \Exception("Should never be reached");
    }
}<|MERGE_RESOLUTION|>--- conflicted
+++ resolved
@@ -152,7 +152,7 @@
         }
 
         $ldap_certs = $ldapcf->getAttributes($dn, $this->ldapusercert);
-        
+
         if (empty($ldap_certs)) {
             \SimpleSAML\Logger::error('authX509: no certificate found in LDAP for dn='.$dn);
             $state['authX509.error'] = "UNKNOWNCERT";
@@ -169,11 +169,7 @@
         $ldap_certs = $merged_ldapcerts;
 
         foreach ($ldap_certs as $ldap_cert) {
-<<<<<<< HEAD
             $pem = \SimpleSAML\Utils\Crypto::der2pem($ldap_cert);
-=======
-            $pem = "-----BEGIN CERTIFICATE-----\n" . chunk_split($ldap_cert, 64, "\n") . "-----END CERTIFICATE-----\n";
->>>>>>> a7bda5ab
             $ldap_cert_data = openssl_x509_parse($pem);
             if ($ldap_cert_data === false) {
                 \SimpleSAML\Logger::error('authX509: cert in LDAP is invalid for dn='.$dn);
